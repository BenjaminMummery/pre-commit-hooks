--- conflicted
+++ resolved
@@ -173,19 +173,19 @@
             "Copyright {name} as of {year}",
         ),
         SupportedLanguage(
-<<<<<<< HEAD
             "html",
             "html",
             ".html",
             "<!--- {content} -->",
             "<!--- Copyright {name} as of {year}. -->",
-=======
+            "Copyright {name} as of {year}",
+        ),
+        SupportedLanguage(
             "javascript",
             "javascript",
             ".js",
             "// {content}",
             "// Copyright {name} as of {year}.",
->>>>>>> 8fc3156f
             "Copyright {name} as of {year}",
         ),
     ]
@@ -210,11 +210,8 @@
         "cpp",
         "c-sharp",
         "perl",
-<<<<<<< HEAD
         "html",
-=======
         "javascript",
->>>>>>> 8fc3156f
     ]
     SUPPORTED_PER_LANGUAGE_CONFIG_OPTIONS = ["format"]
 
