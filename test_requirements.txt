freezegun
<<<<<<< HEAD
identify
=======
pre-commit
>>>>>>> afbc3d60
pytest
pytest-cov
pytest-git
pytest-mock<|MERGE_RESOLUTION|>--- conflicted
+++ resolved
@@ -1,9 +1,6 @@
 freezegun
-<<<<<<< HEAD
 identify
-=======
 pre-commit
->>>>>>> afbc3d60
 pytest
 pytest-cov
 pytest-git
