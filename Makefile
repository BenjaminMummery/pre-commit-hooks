--- conflicted
+++ resolved
@@ -7,25 +7,6 @@
 	pip install -e .
 	touch test_venv/touchfile
 
-<<<<<<< HEAD
-unit_test_coverage: test_venv
-	. test_venv/bin/activate; pytest \
-	--cov-report term-missing \
-	--cov=_shared \
-	--cov=add_msg_issue_hook \
-	--cov=add_copyright_hook \
-	--cov=sort_file_contents_hook \
-	tests/*/unit/
-
-system_test_coverage: test_venv
-	. test_venv/bin/activate; pytest \
-	--cov-report term-missing \
-	--cov=_shared \
-	--cov=add_msg_issue_hook \
-	--cov=add_copyright_hook \
-	--cov=sort_file_contents_hook \
-	tests/*/system/
-=======
 make test_wip: test_venv
 	. test_venv/bin/activate; pytest \
 	--cov-report term-missing \
@@ -56,7 +37,6 @@
 	--cov-report term-missing \
 	--cov=src \
 	tests/*/system/ -x
->>>>>>> 18ef5403
 
 test: test_venv
 	. test_venv/bin/activate; pytest \
