# Copyright (c) 2023 Benjamin Mummery

import pytest

from src.sort_file_contents_hook import sort_file_contents


class TestSortLines:
    @staticmethod
    def test_single_line():
        lines = ["A"]

        assert sort_file_contents._sort_lines(lines) == lines

    @staticmethod
    def test_already_sorted():
        lines = ["A", "B"]

        assert sort_file_contents._sort_lines(lines) == lines

    @staticmethod
    def test_sorting():
        lines = ["B", "A"]

        assert sort_file_contents._sort_lines(lines) == sorted(lines)

    @staticmethod
    def test_unique():
        lines = ["A", "B", "C", "A"]

        assert sort_file_contents._sort_lines(lines) == ["A", "A", "B", "C"]
        assert sort_file_contents._sort_lines(lines, unique=True) == ["A", "B", "C"]

    @staticmethod
    def test_sorts_comments_like_they_are_not_comments():
        lines = ["A", "C", "# B", "# D", "E"]

        assert sort_file_contents._sort_lines(lines) == ["A", "# B", "C", "# D", "E"]


class TestSeparateLeadingComment:
    @staticmethod
    def test_single_line_comment():
        lines = [
            "# <comment sentinel>",
            "<sortable sentinel 1>",
            "<sortable sentinel 2>",
        ]

        comment, section = sort_file_contents._separate_leading_comment(lines)

        assert comment == ["# <comment sentinel>"]
        assert section == ["<sortable sentinel 1>", "<sortable sentinel 2>"]

    @staticmethod
    def test_multiple_line_comment():
        lines = [
            "# <comment sentinel 1>",
            "# <comment sentinel 2>",
            "<sortable sentinel 1>",
            "<sortable sentinel 2>",
        ]

        comment, section = sort_file_contents._separate_leading_comment(lines)

        assert comment == ["# <comment sentinel 1>", "# <comment sentinel 2>"]
        assert section == ["<sortable sentinel 1>", "<sortable sentinel 2>"]

    @staticmethod
    def test_nested_comment():
        lines = [
            "# <comment sentinel 1>",
            "<sortable sentinel 1>",
            "# <comment sentinel 2>",
            "<sortable sentinel 2>",
        ]

        comment, section = sort_file_contents._separate_leading_comment(lines)

        assert comment == ["# <comment sentinel 1>"]
        assert section == [
            "<sortable sentinel 1>",
            "# <comment sentinel 2>",
            "<sortable sentinel 2>",
        ]

    @staticmethod
    def test_no_comment():
        lines = [
            "<sortable sentinel 1>",
            "<sortable sentinel 2>",
        ]

        comment, section = sort_file_contents._separate_leading_comment(lines)

        assert comment is None
        assert section == ["<sortable sentinel 1>", "<sortable sentinel 2>"]

    @staticmethod
    def test_no_sortable_lines():
        lines = [
            "# <comment sentinel 1>",
            "# <comment sentinel 2>",
        ]

        comment, section = sort_file_contents._separate_leading_comment(lines)

        assert comment == ["# <comment sentinel 1>", "# <comment sentinel 2>"]
        assert section is None


class TestIdentifySections:
    @staticmethod
    @pytest.mark.parametrize(
        "lines, expected_sections",
        [
            ([], [[]]),
            ([""], [[]]),
            (["\n"], [[]]),
        ],
    )
    def test_parses_empty_file(lines, expected_sections):
        assert sort_file_contents._identify_sections(lines) == expected_sections

    @staticmethod
    @pytest.mark.parametrize(
        "lines, expected_sections",
        [
            (["<file contents sentinel>"], [["<file contents sentinel>"]]),
        ],
    )
    def test_parses_single_line_file(lines, expected_sections):
        assert sort_file_contents._identify_sections(lines) == expected_sections

    @staticmethod
    @pytest.mark.parametrize(
        "lines, expected_sections",
        [
            (["A", "B", "C"], [["A", "B", "C"]]),
            (["A", "B", "C", ""], [["A", "B", "C"]]),
        ],
    )
    def test_parses_single_section(lines, expected_sections):
        assert sort_file_contents._identify_sections(lines) == expected_sections

    @staticmethod
    @pytest.mark.parametrize(
        "lines, expected_sections",
        [
            (["", "A", "B", "C"], [["A", "B", "C"]]),
            (["", "A", "B", "C", ""], [["A", "B", "C"]]),
            (["", "A", "B", "C", "", ""], [["A", "B", "C"]]),
        ],
    )
    def test_removes_extranious_empty_lines(lines, expected_sections):
        assert sort_file_contents._identify_sections(lines) == expected_sections

    @staticmethod
    @pytest.mark.parametrize(
        "lines, expected_sections",
        [
            (
                ["A", "B", "C", "", "D", "E", "", "F"],
                [["A", "B", "C"], ["D", "E"], ["F"]],
            )
        ],
    )
    def test_separates_sections(lines, expected_sections):
        assert sort_file_contents._identify_sections(lines) == expected_sections


class TestFindDuplicates:
    @staticmethod
    def test_identifies_duplicates():
        assert sort_file_contents._find_duplicates(["A", "B", "C", "A", "B", "A"]) == [
            ("A", 3),
            ("B", 2),
        ]

    @staticmethod
    def test_returns_empty_list_for_no_duplicates():
        assert sort_file_contents._find_duplicates(["A", "B", "C"]) == []


class TestSortContents:
    @staticmethod
    def test_argument_passing(tmp_path, mocker):
        f = tmp_path / "blah.txt"
        f.write_text("<file contents sentinel 1>\n<file contents sentinel 2>")
        mock_identify_sections = mocker.patch(
            "sort_file_contents_hook.sort_file_contents._identify_sections",
            return_value=[["<section sentinel"]],
        )
        mock_separate_comment = mocker.patch(
            "sort_file_contents_hook.sort_file_contents._separate_leading_comment",
            return_value=(["<header_sentinel>"], ["<contents_sentinel>"]),
        )
        mock_sort_lines = mocker.patch(
            "sort_file_contents_hook.sort_file_contents._sort_lines",
            return_value=["<sorted lines sentinel>"],
        )

        assert sort_file_contents._sort_contents(f) == 1

        mock_identify_sections.assert_called_once_with(
            ["<file contents sentinel 1>", "<file contents sentinel 2>"]
        )
        mock_separate_comment.assert_called_once_with(["<section sentinel"])
        mock_sort_lines.assert_called_once_with(["<contents_sentinel>"], unique=False)
        with open(f, "r") as file:
            assert list(file) == ["<header_sentinel>\n", "<sorted lines sentinel>\n"]

    @staticmethod
    def test_with_nothing_to_sort(tmp_path, mocker):
        f = tmp_path / "blah.txt"
        f.write_text("<file contents sentinel>")
        mock_identify_sections = mocker.patch(
            "sort_file_contents_hook.sort_file_contents._identify_sections",
            return_value=[["<section sentinel"]],
        )
        mock_separate_comment = mocker.patch(
            "sort_file_contents_hook.sort_file_contents._separate_leading_comment",
            return_value=(["<header_sentinel>"], None),
        )
        mock_sort_lines = mocker.patch(
            "sort_file_contents_hook.sort_file_contents._sort_lines",
        )

        assert sort_file_contents._sort_contents(f) == 0

        mock_identify_sections.assert_called_once_with(["<file contents sentinel>"])
        mock_separate_comment.assert_called_once_with(["<section sentinel"])
        mock_sort_lines.assert_not_called()
        with open(f, "r") as file:
            assert file.read() == "<file contents sentinel>"

    @staticmethod
    def test_early_exit_for_already_sorted_sections(tmp_path, mocker):
        f = tmp_path / "blah.txt"
<<<<<<< HEAD
        f.write_text("<file contents sentinel>")
        mock_identify_sections = mocker.patch(
            "sort_file_contents_hook.sort_file_contents._identify_sections",
            return_value=[["<section sentinel"]],
        )
        mock_separate_comment = mocker.patch(
            "sort_file_contents_hook.sort_file_contents._separate_leading_comment",
            return_value=(["<header_sentinel>"], ["<contents_sentinel>"]),
=======
        f.write_text(file_contents)
        mock_parse_sections = mocker.patch(
            "src.sort_file_contents_hook.sort_file_contents._identify_sections"
>>>>>>> 18ef5403
        )
        mock_sort_lines = mocker.patch(
            "sort_file_contents_hook.sort_file_contents._sort_lines",
            return_value=["<contents_sentinel>"],
        )

        assert sort_file_contents._sort_contents(f) == 0

        mock_identify_sections.assert_called_once_with(["<file contents sentinel>"])
        mock_separate_comment.assert_called_once_with(["<section sentinel"])
        mock_sort_lines.assert_called_once_with(["<contents_sentinel>"], unique=False)
        with open(f, "r") as file:
            assert file.read() == "<file contents sentinel>"

    @staticmethod
    def test_with_unique(tmp_path, mocker, capsys):
        f = tmp_path / "blah.txt"
        f.write_text("<file contents sentinel>")
        mock_identify_sections = mocker.patch(
            "sort_file_contents_hook.sort_file_contents._identify_sections",
            return_value=[["<section sentinel"]],
        )
        mock_separate_comment = mocker.patch(
            "sort_file_contents_hook.sort_file_contents._separate_leading_comment",
            return_value=(["<header_sentinel>"], ["<contents_sentinel>"]),
        )
        mock_sort_lines = mocker.patch(
            "sort_file_contents_hook.sort_file_contents._sort_lines",
            return_value=["<sorted lines sentinel>"],
        )
        mock_find_duplicates = mocker.patch(
            "sort_file_contents_hook.sort_file_contents._find_duplicates",
            return_value=[("<duplicate sentinel", 0)],
        )

        assert sort_file_contents._sort_contents(f, unique=True) == 1

        mock_identify_sections.assert_called_once_with(["<file contents sentinel>"])
        mock_separate_comment.assert_called_once_with(["<section sentinel"])
        mock_sort_lines.assert_called_once_with(["<contents_sentinel>"], unique=True)
        mock_find_duplicates.assert_called_once_with(["<sorted lines sentinel>"])
        assert capsys.readouterr().out == (
            f"Could not sort '{f}'. "
            "The following entries appear in multiple sections:\n"
            "- '<duplicate sentinel' appears in 0 sections.\n"
        )
        with open(f, "r") as file:
            assert file.read() == "<file contents sentinel>"


class TestParseArgs:
    @staticmethod
    @pytest.mark.parametrize(
        "file_arg", [[], ["stub_file"], ["stub_file_1", "stub_file_2"]]
    )
    @pytest.mark.parametrize(
        "unique_arg, expected_unique",
        [
            ([], False),
            (["-u"], True),
            (["--unique"], True),
        ],
    )
    def test_argument_passing(mocker, file_arg, unique_arg, expected_unique):
        mock_file_resolver = mocker.patch(
            "src._shared.resolvers._resolve_files",
            return_value="<file sentinel>",
        )
        mocker.patch("sys.argv", ["stub", *file_arg, *unique_arg])

        args = sort_file_contents._parse_args()

        mock_file_resolver.assert_called_once_with(file_arg)
        assert args.files == "<file sentinel>"
        assert args.unique == expected_unique


class TestMain:
    @staticmethod
    def test_argument_passing_no_files(mocker):
        mocker.patch(
            "sort_file_contents_hook.sort_file_contents._parse_args",
            return_value=mocker.Mock(files=[], unique=False),
        )
        mock_sort_contents = mocker.patch(
            "sort_file_contents_hook.sort_file_contents._sort_contents"
        )

        assert sort_file_contents.main() == 0
        mock_sort_contents.assert_not_called()

    @staticmethod
    def test_argument_passing(mocker):
        mocker.patch(
            "sort_file_contents_hook.sort_file_contents._parse_args",
            return_value=mocker.Mock(files=["<file sentinel>"], unique=False),
        )
        mock_sort_contents = mocker.patch(
            "sort_file_contents_hook.sort_file_contents._sort_contents", return_value=0
        )

        assert sort_file_contents.main() == 0
        mock_sort_contents.assert_called_once_with("<file sentinel>", unique=False)<|MERGE_RESOLUTION|>--- conflicted
+++ resolved
@@ -188,15 +188,15 @@
         f = tmp_path / "blah.txt"
         f.write_text("<file contents sentinel 1>\n<file contents sentinel 2>")
         mock_identify_sections = mocker.patch(
-            "sort_file_contents_hook.sort_file_contents._identify_sections",
+            "src.sort_file_contents_hook.sort_file_contents._identify_sections",
             return_value=[["<section sentinel"]],
         )
         mock_separate_comment = mocker.patch(
-            "sort_file_contents_hook.sort_file_contents._separate_leading_comment",
+            "src.sort_file_contents_hook.sort_file_contents._separate_leading_comment",
             return_value=(["<header_sentinel>"], ["<contents_sentinel>"]),
         )
         mock_sort_lines = mocker.patch(
-            "sort_file_contents_hook.sort_file_contents._sort_lines",
+            "src.sort_file_contents_hook.sort_file_contents._sort_lines",
             return_value=["<sorted lines sentinel>"],
         )
 
@@ -215,15 +215,15 @@
         f = tmp_path / "blah.txt"
         f.write_text("<file contents sentinel>")
         mock_identify_sections = mocker.patch(
-            "sort_file_contents_hook.sort_file_contents._identify_sections",
+            "src.sort_file_contents_hook.sort_file_contents._identify_sections",
             return_value=[["<section sentinel"]],
         )
         mock_separate_comment = mocker.patch(
-            "sort_file_contents_hook.sort_file_contents._separate_leading_comment",
+            "src.sort_file_contents_hook.sort_file_contents._separate_leading_comment",
             return_value=(["<header_sentinel>"], None),
         )
         mock_sort_lines = mocker.patch(
-            "sort_file_contents_hook.sort_file_contents._sort_lines",
+            "src.sort_file_contents_hook.sort_file_contents._sort_lines",
         )
 
         assert sort_file_contents._sort_contents(f) == 0
@@ -237,23 +237,17 @@
     @staticmethod
     def test_early_exit_for_already_sorted_sections(tmp_path, mocker):
         f = tmp_path / "blah.txt"
-<<<<<<< HEAD
         f.write_text("<file contents sentinel>")
         mock_identify_sections = mocker.patch(
-            "sort_file_contents_hook.sort_file_contents._identify_sections",
+            "src.sort_file_contents_hook.sort_file_contents._identify_sections",
             return_value=[["<section sentinel"]],
         )
         mock_separate_comment = mocker.patch(
-            "sort_file_contents_hook.sort_file_contents._separate_leading_comment",
+            "src.sort_file_contents_hook.sort_file_contents._separate_leading_comment",
             return_value=(["<header_sentinel>"], ["<contents_sentinel>"]),
-=======
-        f.write_text(file_contents)
-        mock_parse_sections = mocker.patch(
-            "src.sort_file_contents_hook.sort_file_contents._identify_sections"
->>>>>>> 18ef5403
         )
         mock_sort_lines = mocker.patch(
-            "sort_file_contents_hook.sort_file_contents._sort_lines",
+            "src.sort_file_contents_hook.sort_file_contents._sort_lines",
             return_value=["<contents_sentinel>"],
         )
 
@@ -270,19 +264,19 @@
         f = tmp_path / "blah.txt"
         f.write_text("<file contents sentinel>")
         mock_identify_sections = mocker.patch(
-            "sort_file_contents_hook.sort_file_contents._identify_sections",
+            "src.sort_file_contents_hook.sort_file_contents._identify_sections",
             return_value=[["<section sentinel"]],
         )
         mock_separate_comment = mocker.patch(
-            "sort_file_contents_hook.sort_file_contents._separate_leading_comment",
+            "src.sort_file_contents_hook.sort_file_contents._separate_leading_comment",
             return_value=(["<header_sentinel>"], ["<contents_sentinel>"]),
         )
         mock_sort_lines = mocker.patch(
-            "sort_file_contents_hook.sort_file_contents._sort_lines",
+            "src.sort_file_contents_hook.sort_file_contents._sort_lines",
             return_value=["<sorted lines sentinel>"],
         )
         mock_find_duplicates = mocker.patch(
-            "sort_file_contents_hook.sort_file_contents._find_duplicates",
+            "src.sort_file_contents_hook.sort_file_contents._find_duplicates",
             return_value=[("<duplicate sentinel", 0)],
         )
 
@@ -332,11 +326,11 @@
     @staticmethod
     def test_argument_passing_no_files(mocker):
         mocker.patch(
-            "sort_file_contents_hook.sort_file_contents._parse_args",
+            "src.sort_file_contents_hook.sort_file_contents._parse_args",
             return_value=mocker.Mock(files=[], unique=False),
         )
         mock_sort_contents = mocker.patch(
-            "sort_file_contents_hook.sort_file_contents._sort_contents"
+            "src.sort_file_contents_hook.sort_file_contents._sort_contents"
         )
 
         assert sort_file_contents.main() == 0
@@ -345,11 +339,12 @@
     @staticmethod
     def test_argument_passing(mocker):
         mocker.patch(
-            "sort_file_contents_hook.sort_file_contents._parse_args",
+            "src.sort_file_contents_hook.sort_file_contents._parse_args",
             return_value=mocker.Mock(files=["<file sentinel>"], unique=False),
         )
         mock_sort_contents = mocker.patch(
-            "sort_file_contents_hook.sort_file_contents._sort_contents", return_value=0
+            "src.sort_file_contents_hook.sort_file_contents._sort_contents",
+            return_value=0,
         )
 
         assert sort_file_contents.main() == 0
