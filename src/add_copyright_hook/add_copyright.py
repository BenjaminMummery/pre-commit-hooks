--- conflicted
+++ resolved
@@ -33,11 +33,8 @@
     "c++": "cpp",
     "c#": "c-sharp",
     "perl": "perl",
-<<<<<<< HEAD
     "html": "html",
-=======
     "javascript": "javascript",
->>>>>>> 8fc3156f
 }
 
 
